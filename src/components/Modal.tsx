--- conflicted
+++ resolved
@@ -95,8 +95,6 @@
  * export default MyComponent;
  * ```
  */
-<<<<<<< HEAD
-
 const Modal = ({
   children,
   dismissable = true,
@@ -105,6 +103,7 @@
   overlayAccessibilityLabel = 'Close modal',
   visible = false,
   onDismiss,
+  style,
 }: Props) => {
   const { current: opacity } = React.useRef<Animated.Value>(
     new Animated.Value(visible ? 1 : 0)
@@ -119,43 +118,6 @@
   const handleBack = React.useCallback(() => {
     if (dismissable) {
       hideModal();
-=======
-class Modal extends React.Component<Props, State> {
-  static defaultProps = {
-    dismissable: true,
-    visible: false,
-    overlayAccessibilityLabel: 'Close modal',
-  };
-
-  static getDerivedStateFromProps(nextProps: Props, prevState: State) {
-    if (nextProps.visible && !prevState.rendered) {
-      return {
-        rendered: true,
-      };
-    }
-
-    return null;
-  }
-
-  state = {
-    opacity: new Animated.Value(this.props.visible ? 1 : 0),
-    rendered: this.props.visible,
-  };
-
-  componentDidUpdate(prevProps: Props) {
-    if (prevProps.visible !== this.props.visible) {
-      if (this.props.visible) {
-        this.showModal();
-      } else {
-        this.hideModal();
-      }
-    }
-  }
-
-  private handleBack = () => {
-    if (this.props.dismissable) {
-      this.hideModal();
->>>>>>> acfdc448
     }
     return true;
   }, [dismissable]);
@@ -214,7 +176,6 @@
     setRendered(true);
   }
 
-<<<<<<< HEAD
   if (!rendered) return null;
 
   return (
@@ -230,29 +191,6 @@
         accessibilityRole="button"
         disabled={!dismissable}
         onPress={dismissable ? hideModal : undefined}
-=======
-  render() {
-    const { rendered, opacity } = this.state;
-
-    if (!rendered) return null;
-
-    const {
-      children,
-      dismissable,
-      style,
-      theme,
-      contentContainerStyle,
-      overlayAccessibilityLabel,
-    } = this.props;
-    const { colors } = theme;
-    return (
-      <Animated.View
-        pointerEvents={this.props.visible ? 'auto' : 'none'}
-        accessibilityViewIsModal
-        accessibilityLiveRegion="polite"
-        style={StyleSheet.absoluteFill}
-        onAccessibilityEscape={this.hideModal}
->>>>>>> acfdc448
       >
         <Animated.View
           style={[
@@ -261,7 +199,14 @@
           ]}
         />
       </TouchableWithoutFeedback>
-      <SafeAreaView style={styles.wrapper} pointerEvents="box-none">
+      <View
+        style={[
+          styles.wrapper,
+          { marginTop: TOP_INSET, marginBottom: BOTTOM_INSET },
+          style,
+        ]}
+        pointerEvents="box-none"
+      >
         <Surface
           style={
             [{ opacity }, styles.content, contentContainerStyle] as StyleProp<
@@ -269,44 +214,12 @@
             >
           }
         >
-<<<<<<< HEAD
           {children}
         </Surface>
-      </SafeAreaView>
+      </View>
     </Animated.View>
   );
 };
-=======
-          <Animated.View
-            style={[
-              styles.backdrop,
-              { backgroundColor: colors.backdrop, opacity },
-            ]}
-          />
-        </TouchableWithoutFeedback>
-        <View
-          style={[
-            styles.wrapper,
-            { marginTop: TOP_INSET, marginBottom: BOTTOM_INSET },
-            style,
-          ]}
-          pointerEvents="box-none"
-        >
-          <Surface
-            style={
-              [{ opacity }, styles.content, contentContainerStyle] as StyleProp<
-                ViewStyle
-              >
-            }
-          >
-            {children}
-          </Surface>
-        </View>
-      </Animated.View>
-    );
-  }
-}
->>>>>>> acfdc448
 
 export default withTheme(Modal);
 
